{
  "name": "ltijs",
<<<<<<< HEAD
  "version": "5.0.0",
  "description": "Easily turn your web application into into a LTI 1.3 Learning Tool.",
=======
  "version": "4.1.1",
  "description": "Turn your application into a fully integratable LTI 1.3 tool.",
>>>>>>> bdf1a140
  "main": "index.js",
  "engineStrict": true,
  "engines": {
    "node": ">=10.19.0"
  },
  "scripts": {
    "test": "nyc mocha",
    "build": "standard 'src/**/*.js' --fix && babel src -d dist",
    "start": "node index.js"
  },
  "repository": {
    "type": "git",
    "url": "git+https://github.com/Cvmcosta/ltijs.git"
  },
  "keywords": [
    "lti",
    "lms",
    "lti 1.3",
    "imslti",
    "1.3",
    "advantage"
  ],
  "author": "cvmcosta",
  "license": "Apache-2.0",
  "bugs": {
    "url": "https://github.com/Cvmcosta/ltijs/issues"
  },
  "homepage": "https://cvmcosta.github.io/ltijs",
  "dependencies": {
    "@babel/runtime": "^7.10.4",
    "body-parser": "^1.19.0",
    "cookie-parser": "^1.4.5",
    "cors": "^2.8.5",
    "debug": "^4.1.1",
    "express": "^4.17.1",
    "express-bearer-token": "^2.4.0",
    "fast-url-parser": "^1.1.3",
    "got": "^11.5.0",
    "helmet": "^3.23.3",
    "jsonwebtoken": "^8.5.1",
    "mongoose": "^5.9.22",
    "rasha": "^1.2.5"
  },
  "devDependencies": {
    "@babel/cli": "^7.10.4",
    "@babel/core": "^7.10.4",
    "@babel/plugin-proposal-class-properties": "^7.10.4",
    "@babel/plugin-transform-runtime": "^7.10.4",
    "@babel/preset-env": "^7.10.4",
    "@babel/register": "^7.10.4",
    "babel-eslint": "^10.1.0",
    "chai": "^4.2.0",
    "chai-as-promised": "^7.1.1",
    "chai-http": "^4.3.0",
    "eslint": "^7.4.0",
    "mocha": "^8.0.1",
    "nock": "^13.0.2",
    "nyc": "^15.1.0",
    "standard": "^14.3.4"
  },
  "standard": {
    "parser": "babel-eslint",
    "ignore": [
      "node_modules/",
      "dist/"
    ],
    "env": [
      "mocha"
    ]
  }
}<|MERGE_RESOLUTION|>--- conflicted
+++ resolved
@@ -1,12 +1,7 @@
 {
   "name": "ltijs",
-<<<<<<< HEAD
   "version": "5.0.0",
-  "description": "Easily turn your web application into into a LTI 1.3 Learning Tool.",
-=======
-  "version": "4.1.1",
-  "description": "Turn your application into a fully integratable LTI 1.3 tool.",
->>>>>>> bdf1a140
+  "description": "Easily turn your web application into a LTI 1.3 Learning Tool.",
   "main": "index.js",
   "engineStrict": true,
   "engines": {
