{
  "name": "ltijs",
<<<<<<< HEAD
  "version": "6.0.0-alpha.2",
=======
  "version": "5.9.7",
>>>>>>> decf5366
  "description": "Easily turn your web application into a LTI 1.3 Learning Tool.",
  "main": "index.js",
  "engineStrict": true,
  "engines": {
    "node": ">=12.13.0"
  },
  "scripts": {
    "test": "MONGOMS_VERSION=7.0.3 NODE_TLS_REJECT_UNAUTHORIZED=0 nyc mocha",
    "build:js": "babel src -d dist",
    "build:html": "node copy-html-files.js",
    "build": "npm run build:js && npm run build:html",
    "start": "node index.js"
  },
  "repository": {
    "type": "git",
    "url": "git+https://github.com/Cvmcosta/ltijs.git"
  },
  "keywords": [
    "lti",
    "lms",
    "lti 1.3",
    "imslti",
    "1.3",
    "advantage"
  ],
  "author": "cvmcosta",
  "license": "Apache-2.0",
  "bugs": {
    "url": "https://github.com/Cvmcosta/ltijs/issues"
  },
  "homepage": "https://cvmcosta.github.io/ltijs",
  "dependencies": {
    "@babel/runtime": "^7.27.1",
    "body-parser": "^1.20.2",
    "cookie-parser": "^1.4.7",
    "cors": "^2.8.5",
    "debug": "^4.4.1",
    "express": "^4.19.2",
    "fast-url-parser": "^1.1.3",
    "got": "^11.8.2",
    "helmet": "^6.0.1",
    "jsonwebtoken": "^9.0.2",
    "mongoose": "^7.8.7",
    "parse-link-header": "^2.0.0",
    "rasha": "^1.2.5",
    "sprightly": "^2.0.1"
  },
  "devDependencies": {
    "@babel/cli": "^7.27.2",
    "@babel/core": "^7.27.1",
    "@babel/eslint-parser": "^7.27.1",
    "@babel/plugin-proposal-class-properties": "^7.18.6",
    "@babel/plugin-transform-runtime": "^7.27.1",
    "@babel/preset-env": "^7.27.2",
    "@babel/register": "^7.27.1",
    "chai": "^4.3.10",
    "chai-as-promised": "^7.1.1",
    "chai-http": "^5.1.2",
    "cheerio": "^1.0.0",
    "eslint": "^8.36.0",
    "mocha": "^11.2.2",
    "mongodb-memory-server": "^9.1.8",
    "nock": "^13.3.0",
    "nyc": "^15.1.0",
    "standard": "^17.1.0"
  },
  "standard": {
    "parser": "@babel/eslint-parser",
    "ignore": [
      "node_modules/",
      "dist/"
    ],
    "env": [
      "mocha"
    ]
  }
}<|MERGE_RESOLUTION|>--- conflicted
+++ resolved
@@ -1,10 +1,6 @@
 {
   "name": "ltijs",
-<<<<<<< HEAD
   "version": "6.0.0-alpha.2",
-=======
-  "version": "5.9.7",
->>>>>>> decf5366
   "description": "Easily turn your web application into a LTI 1.3 Learning Tool.",
   "main": "index.js",
   "engineStrict": true,
